import matplotlib.pyplot as plt
import numpy as np
import argparse
import statistics as stat
import re
<<<<<<< HEAD
import sys

from ete3 import Tree
from typing import List
from collections import namedtuple
from sklearn.model_selection import train_test_split
from sklearn.linear_model import LogisticRegression, LinearRegression
from sklearn.ensemble import RandomForestClassifier
=======

from ete3 import Tree
from typing import List
>>>>>>> 41be936a


def clean_lineage_string(lineage: str):
    """
    Removes superfluous taxonomic ranks and characters that make lineage comparisons difficult

    :param lineage: A taxonomic lineage string where each rank is separated by a semi-colon
    :return: String with the purified taxonomic lineage adhering to the NCBI hierarchy
    """
    non_standard_names_re = re.compile(" group| cluster| complex", re.IGNORECASE)
    bad_strings = ["cellular organisms; ", "delta/epsilon subdivisions; ", "\(miscellaneous\)", "[a-p]__"]
    for bs in bad_strings:
        lineage = re.sub(bs, '', lineage)
    # filter 'group' and 'cluster'
    if non_standard_names_re.search(lineage):
        reconstructed_lineage = ""
        ranks = lineage.split("; ")
        for rank in ranks:
            if not non_standard_names_re.search(rank):
                reconstructed_lineage = reconstructed_lineage + str(rank) + '; '
        reconstructed_lineage = re.sub('; $', '', reconstructed_lineage)
        lineage = reconstructed_lineage
    return lineage


# Opening Tree and ID Files
def open_tree_file(taxa_table_file: str, newick_file: str):
    """
    There is some sort of taxonomic lineage-based filtering
    :param taxa_table_file:
    :param newick_file:
    :return:
    """
    taxa_table_file = str(taxa_table_file)
    newick_file = str(newick_file)

    tax_ids_handler = open(taxa_table_file)
    tree_num_to_lineage_map = {}
    for line in tax_ids_handler:
        tree_id, desc, lineage = line.split('\t')
        cleaned_lineage = clean_lineage_string(lineage.rstrip())
        tax_path = cleaned_lineage.split('; ')
        tree_num_to_lineage_map[tree_id] = tax_path
    tax_ids_handler.close()

    tree_handler = open(newick_file)
    tree_contents = tree_handler.read()
    t = Tree(tree_contents)
    tree_handler.close()

    # Mapping lineages to leaf nodes
    for node in t.get_leaves():
        num = node.name
        node.add_features(lineage=tree_num_to_lineage_map[str(num)])

    # Add cellular organisms tax group to lineages w/o it
    for node in t.traverse():
        if node.is_leaf() and 'cellular organisms' not in node.lineage:
            new_lin = ['cellular organisms'] + node.lineage
            node.add_features(lineage=new_lin)
<<<<<<< HEAD
        node.add_features(_pass=True)

=======
            # print(node.lineage)
>>>>>>> 41be936a
    return t


# Functions to find avg dist from leaves to a nodes parent (for calculation of RED)
class Dist(object):
    @staticmethod
<<<<<<< HEAD
    def avg_dist_to_this_node(node):
        """
        get avg distance from leaves to this node's parent
        """
        return Dist.avg(Dist.get_list_distances_of_this_nodes_leaves_to_node(node))
=======
    def avg_dist_to_this_nodes_parent(node):
        """
        get avg distance from leaves to this node's parent
        """
        return Dist.avg(Dist.get_list_distances_of_this_nodes_leaves_to_nodes_parent(node))
>>>>>>> 41be936a

    @staticmethod
    def avg(l: List[float]):
        """
        averages list of numbers
        """
<<<<<<< HEAD
        if len(l) == 0:
            return None
        else:
            return sum(l)/len(l)

    @staticmethod
    def get_list_distances_of_this_nodes_leaves_to_node(node):
        """
        from this node, get list of distances from child leaves
        """
        distances = []
=======
        return sum(l)/len(l)

    @staticmethod
    def get_list_distances_of_this_nodes_leaves_to_nodes_parent(node):
        """
        from this node, get list of distances from child leaves
        """
        l = []
        parent_node = node.up
>>>>>>> 41be936a
        for n in node.get_leaves():
            if n._pass:
                distances.append(n.get_distance(node))
        return distances


# Functions for getting LCA from leaf node info
class LCA(object):
    skip_taxa = ["cellular organisms"]
    @staticmethod
    def get_lca_lineage(node):
        """
        main function that returns lineage based on 'passed' leaf nodes
        """
        return LCA.get_commons_from_mult_lists(LCA.get_leaf_linages_passed(node))

    @staticmethod
    def assign_pass(t, keyword_parameters):
        for leaf in t:
            if 'remove_strings' in keyword_parameters:
<<<<<<< HEAD
                for word in keyword_parameters['remove_strings']:
                    if leaf in LCA.list_leaves_at_rank(t, word, 10):
                        leaf.add_features(_pass=False)
                        print("removed = " + str(leaf.lineage))
            if "min_lin_depth" in keyword_parameters and keyword_parameters["min_lin_depth"] > 0:
                min_lin_depth = keyword_parameters["min_lin_depth"]
                if LCA.lineage_length(leaf.lineage) < min_lin_depth:
                        leaf.add_features(_pass=False)
                        print("removed = " + str(leaf.lineage))
=======
                if 'r0leaves' in keyword_parameters['remove_strings']:
                    if LCA.lineage_length(leaf.lineage) == 0:
                        leaf.add_features(_pass=False)
                if 'r1leaves' in keyword_parameters['remove_strings']:
                    if LCA.lineage_length(leaf.lineage) == 1:
                        leaf.add_features(_pass=False)
                        print("removed = " + str(leaf.lineage))
            if "min_lin_depth" in keyword_parameters and keyword_parameters["min_lin_depth"] > 0:
                min_lin_depth = keyword_parameters["min_lin_depth"]
                if LCA.lineage_length(leaf.lineage) <= min_lin_depth:
                    for word in keyword_parameters['remove_strings']:
                        if leaf in LCA.list_leaves_at_rank(t, word, min_lin_depth):
                            leaf.add_features(_pass=False)
                            print("removed = " + str(leaf.lineage))
>>>>>>> 41be936a
        return 0

    @staticmethod
    def get_leaf_linages_passed(node):
        """
        appends list of leaves that are 'passed'
        """
        l = []
        for n in node.get_leaves():
            if n._pass:
                l.append(n.lineage)
        return l

    @staticmethod
    def list_leaves_at_rank(t, cls, rank):
        """
        given tree and rank level you want to assess, returns a list of node names of a certain class
        (i.e. 'environmental samples') that is within that rank level and above
        e.g. t, cls='metagenome', rank=5 --> returns list of leaves at rank 1-5 that have metagenome within its lineage
        """
        l = []
        for node in t.get_leaves():
            if LCA.lineage_length(node.lineage) <= rank:
                for tax in node.lineage:
                    if cls in tax:
                        l.append(node)
        return l

    @staticmethod
    def lineage_length(lineage_list) -> int:
        """
        assesses rank [1:8] where 1 is the domain/kingdom, 2 is the phylum... 7 being species
        """
<<<<<<< HEAD
        if lineage_list is None:
=======
        if lineage_list is None or lineage_list == [] or lineage_list == 'None':  # Is the last condition necessary?
>>>>>>> 41be936a
            return 0
        else:
            d = 0
            for taxon in lineage_list:
                if taxon not in LCA.skip_taxa:
                    d += 1
            return d

    @staticmethod
<<<<<<< HEAD
    def get_commons_from_mult_lists(l: list):
        """
        returns a list of common elements from multiple strings
        """
        if l is None:
            return []
        elif type(l) is list and len(l) > 0:
=======
    def get_commons_from_mult_lists(l):
        """
        returns a list of common elements from multiple strings
        """
        if l != [] or l is None:
>>>>>>> 41be936a
            c = l[0]
            for num in range(1, (len(l))):
                c = LCA.get_commons_from_2_list(c, l[num])
            return c

    @staticmethod
    def get_commons_from_2_list(l1, l2):
        """
        returns a list of common elements from two lists
        """
        result = []
        for element in l1:
            if element in l2:
                result.append(element)
        return result


# RED functions and outputs
class RED(object):

    @staticmethod
    def apply_all(t):
        """applies RED to each node"""
        t.add_features(red=0)
        for node in t.iter_descendants('preorder'):
            if not node.is_leaf():
                RED.label_red(node)
<<<<<<< HEAD
=======
                # print(node, node.red)
>>>>>>> 41be936a
            elif node.is_leaf():
                node.add_features(red=1)
        return t

    @staticmethod
    def label_red(node):
        """labels RED to a single node given parent has RED value"""
        return node.add_features(red=RED.get_red(node))

    @staticmethod
    def get_red(node):
        """gets the RED value associated with this node given parent has RED value"""
<<<<<<< HEAD
        if Dist.avg_dist_to_this_node(node) is None:
            return None
        else:
            a = node.get_distance(node.up)
            b = Dist.avg_dist_to_this_node(node)
            x = node.up.red
            if a + b != 0:
                red = x + (a/(a + b))*(1 - x)
            else:
                red = x
            return red
=======
        red = node.up.red + (node.get_distance(node.up)/Dist.avg_dist_to_this_nodes_parent(node))*(1 - node.up.red)
        return red
>>>>>>> 41be936a

    @staticmethod
    def avg_red(t, rank):
        """
        returns average red value for a rank
        """
        l = []
        for node in t.iter_descendants():
            if node.rank == rank:
                if node.red < 1:
                    l.append(node.red)
        return Dist.avg(l)

    @staticmethod
    def median_red(t, rank):
        """
        returns median red value for rank
        """
        l = []
        for node in t.iter_descendants():
            if node.rank == rank:
                if node.red < 1:
                    if node.rank is not None:
                        l.append(node.red)
        if l == []:
            print(0)
        else:
            return stat.median(l)


# Adding lineages and ranks to internal nodes
class Map(object):

    @staticmethod
    def label_nodes(t):
        """
        label all node lineages based on rank level of filter
        and gives rank feature to all nodes
        note: nodes at level of filter only useful for distance measures
        """
        for node in t.traverse():
            try:
                if not node.lineage is None:
                    node.add_features(rank=LCA.lineage_length(node.lineage))
                else:
                    node.add_features(rank=None)
            except AttributeError:
                node.add_features(rank=None)

    @staticmethod
    def class_all_nodes(t, **kwargs):
        """
        adds lineage feature to all nodes with available leaf descendants.
        LCA from leaf node info
        """
        kwargs_dict = kwargs
        print(kwargs_dict)
        LCA.assign_pass(t, kwargs_dict)
        Map.label_nodes(t)
        for node in reversed(list(t.traverse('levelorder'))):
            if node.is_leaf() is False:
                new_lin = LCA.get_lca_lineage(node)
                if new_lin is None:
                    node.add_features(lineage=None)
                else:
                    node.add_features(lineage=new_lin)
                    Map.label_nodes(t)

# Removing Outliers Per Rank
RedRank = namedtuple('RedRank', 'red rank')

def cull_outliers(data: list, dev=3):
    """
    Returns the Interquartile Range (IQR) of a list after filtering outliers
    based on log transformed data where outliers are farther than 1 std-dev from the median and
    an un-transformed distribution where outliers are farther than `dev` standard deviations from the median.

    :param data: A list of floats
    :param dev: Number of acceptable deviations from the median; beyond this, values are outliers and removed
    :return: A smaller list of floats
    """
    # Reject outliers from ln-transformed distribution
    ln_a = np.log10(1.0 * np.array(data))
    noo_a = np.power(10, ln_a[abs(ln_a - np.median(ln_a)) < 2 * np.std(ln_a)])

    # Reject outliers from untransformed distribution
    d = np.abs(noo_a - np.median(noo_a))
    mdev = np.median(d)
    s = d / mdev if mdev else 0
    noo_a = noo_a[s < dev]
    try:
        if isinstance(noo_a[0], np.ndarray):
            return list(noo_a[0])
        else:
            return list(noo_a)
    except IndexError:
        return []

<<<<<<< HEAD




def list_nodes_of_rank(t, rank):
    """
    Generates a list of nodes of a given rank integer.

    :param t: tree
    :param rank: integer, range[1:7]
    :return: list
    """
    nodes_of_rank = []
    for node in t.iter_descendants():
        if node.rank == rank:
            nodes_of_rank.append(node)
    return nodes_of_rank


def dict_of_nodes_of_rank(t, rank):
    """
    Generates dictionary of nodes included in a rank integer. RED values and Ranks
    become the value of their respective key (node) in namedtuple format: RedRank(RED, rank).
    :param t: tree
    :param rank: int
    :return: dictionary
    """
    nodes_of_rank = list_nodes_of_rank(t, rank)
    dict = {}
    for node in nodes_of_rank:
        if node.red is not None:
            if node.red < 1:
                if node.rank is not None:
                    RR = RedRank(node.red, node.rank)
                    dict[node] = RR
    return dict


def list_inliers_outliers(nodes: dict):
    """
    Returns dictionaries of inlier nodes, lower outlier nodes, upper outlier nodes from
    a dictionary of nodes (here we use the inputs as dictionaries of nodes from a single rank)

    :param nodes: dictionary
    :return: three dictionaries
    """
    reds = []
    for RR in nodes.values():
        reds.append(RR.red)
    noo_a = cull_outliers(reds)
    median = np.median(noo_a)

    inliers = {}
    low_outliers = {}
    high_outliers = {}
    for node in nodes:
        if nodes[node].red in noo_a:
            inliers[node] = RedRank(node.red, node.rank)
        else:
            if nodes[node].red < median:
                low_outliers[node] = RedRank(node.red, node.rank)
            elif nodes[node].red > median:
                high_outliers[node] = RedRank(node.red, node.rank)

    return inliers, low_outliers, high_outliers


def get_full_inliers_and_outliers(t, r1, r2):
    """
    Returns two dictionaries of nodes that are either inliers or outliers relative to the
    red values of nodes in the same rank.

    :param t: tree
    :param r1: int, bottom rank range to include
    :param r2: int, upper rank range to include
    :return: two dictionaries of nodes as keys, RedRank(red, rank) as values
    """
    full_outliers = {}
    full_inliers = {}
    for num in range(r1, r2+1):
        rank_dict = dict_of_nodes_of_rank(t, num)
        inliers, low_outliers, high_outliers = list_inliers_outliers(rank_dict)
        for node in low_outliers:
            full_outliers[node] = RedRank(node.red, node.rank)
        for node in high_outliers:
            full_outliers[node] = RedRank(node.red, node.rank)
        for node in inliers:
            full_inliers[node] = RedRank(node.red, node.rank)
    return full_inliers, full_outliers


# Graphing Model
def model_graph(t, model_type):
    """
    Graphically fits a model using the ML to processed dataset of a tree. Model types include
    linear (linear regression), logistic (logistic regression), and forest (randome forest
    classifier).

    :param t: tree
    :param model_type: str
    :return: matplotlib graph
    """
    inliers, outliers = get_full_inliers_and_outliers(t, 1, 7)
    reds = []
    ranks = []
    for node in inliers:
        reds.append(inliers[node].red)
        ranks.append(inliers[node].rank)
    x_train, x_test, y_train, y_test = train_test_split(np.array(reds).reshape(-1, 1), ranks, test_size=0.25)

    if model_type == 'random_forest':
        model = RandomForestClassifier(class_weight='balanced', min_weight_fraction_leaf=0.25, n_estimators=100)
        fit = model.fit(x_train, y_train)
        model.score(x_test, y_test)
        score = model.score(x_test, y_test)
        lex = []
        ley = []
        for num in range(0, 100):
            lex.append(num / 100)
            ley.append(fit.predict(np.array(num / 100).reshape(-1, 1))[0])
        plt.plot(lex, ley, 'b-')
        print('model score = ' + str(score))

    elif model_type == 'linear':
        model = LinearRegression()
        fit = model.fit(x_train, y_train)
        model.score(x_test, y_test)
        score = model.score(x_test, y_test)
        lex = []
        ley = []
        for num in range(0, 100):
            lex.append(num / 100)
            ley.append(fit.predict(np.array(num / 100).reshape(-1, 1))[0])
        plt.plot(lex, ley, 'b-')
        print('model score = ' + str(score))

    elif model_type == 'logistic':
        model = LogisticRegression(multi_class='multinomial', solver='lbfgs', class_weight='balanced')
        fit = model.fit(x_train, y_train)
        model.score(x_test, y_test)
        score = model.score(x_test, y_test)
        lex = []
        ley = []
        for num in range(0, 100):
            lex.append(num / 100)
            ley.append(fit.predict(np.array(num / 100).reshape(-1, 1))[0])
        plt.plot(lex, ley, 'b-')
        print('model score = ' + str(score))
    else:
        print("ERROR: Unknown model type '" + str(model_type) + "'.")
        sys.exit(3)
    model_score = str(score)
    plt.text(x=0.1, y=6.5, s=0, text='model score = ' + model_score)
    return plt.show()


# Graphing red vs rank
def graph_red_vs_rank(t, model_type):
    """returns red vs rank graphic with median values at each rank and the correlation coefficient"""
    inliers, outliers = get_full_inliers_and_outliers(t, 1, 7)
    reds = []
    ranks = []
    for node in inliers:
        reds.append(inliers[node].red)
        ranks.append(inliers[node].rank)
=======
# Graphing red vs rank
def graph_red_vs_rank(t):
    """returns red vs rank graphic with median values at each rank and the correlation coefficient"""
    reds = []
    ranks = []
    for node in t.iter_descendants():
        if node.red < 1:
            if node.rank is not None:
                reds.append(node.red)
                ranks.append(node.rank)
>>>>>>> 41be936a
    plt.xlabel('RED')
    plt.ylabel('Rank')
    plt.title('RED Assignment')
    plt.plot(reds, ranks, 'ro')
    plt.axis([0, 1, 0, 8])
    for num in range(0, 8):
        if RED.median_red(t, num) is None:
            continue
        else:
            median = RED.median_red(t, num)
            plt.plot(median, num, 'g^')
            plt.text(x=median-0.05, y=num+0.4, s=0, text=str(round(median, 4)))
    plt.grid(True)
    model_graph(t, model_type)
    return plt.show()


def get_arguments():
    parser = argparse.ArgumentParser(description='Calculate average distance of taxonomic rank of a tree to the root')
    parser.add_argument('-i', '--tax_ids',
                        type=str, metavar='tax_ids.txt', required=True,
                        help="Taxonomic IDs of a tree file")
    parser.add_argument('-t', '--tree',
                        type=str, metavar='tree.txt', required=True,
                        help="Tree file of interest, in Newick format")
<<<<<<< HEAD
    parser.add_argument('-m', '--model',
                        type=str, metavar='', required=False, default="linear",
                        choices=["linear", "logistic", "random_forest"],
                        help="Model to fit to the RED distances across taxonomic ranks [ DEFAULT = linear ]")
=======
>>>>>>> 41be936a
    parser.add_argument('-r', '--remove',
                        type=str, metavar='', required=False, nargs='+', default="",
                        help="Remove lineages containing specific strings "
                             "(e.g. metagenome, unclassified, candidatus, environmental) at given rank")
    parser.add_argument('-l', '--lineage_len',
                        type=int, metavar='', required=False, default=2,
                        help="The minimum taxonomic lineage resolution/depth (Kingdom = 1, Phylum = 2, etc.). "
                             "Removes leaves with a truncated lineage at this depth [ DEFAULT = 2 ]")
    args = parser.parse_args()
    return args


if __name__ == '__main__':
    args = get_arguments()
    t = open_tree_file(args.tax_ids, args.tree)
<<<<<<< HEAD
    Map.class_all_nodes(t,
                        min_lin_depth=args.lineage_len,
                        remove_strings=args.remove)
    RED.apply_all(t)
=======
    RED.apply_all(t)
    Map.class_all_nodes(t,
                        min_lin_depth=args.lineage_len,
                        remove_strings=args.remove)
>>>>>>> 41be936a
    Map.label_nodes(t)
    graph_red_vs_rank(t, args.model)<|MERGE_RESOLUTION|>--- conflicted
+++ resolved
@@ -3,7 +3,6 @@
 import argparse
 import statistics as stat
 import re
-<<<<<<< HEAD
 import sys
 
 from ete3 import Tree
@@ -12,11 +11,7 @@
 from sklearn.model_selection import train_test_split
 from sklearn.linear_model import LogisticRegression, LinearRegression
 from sklearn.ensemble import RandomForestClassifier
-=======
-
-from ete3 import Tree
-from typing import List
->>>>>>> 41be936a
+
 
 
 def clean_lineage_string(lineage: str):
@@ -77,38 +72,25 @@
         if node.is_leaf() and 'cellular organisms' not in node.lineage:
             new_lin = ['cellular organisms'] + node.lineage
             node.add_features(lineage=new_lin)
-<<<<<<< HEAD
+
         node.add_features(_pass=True)
-
-=======
-            # print(node.lineage)
->>>>>>> 41be936a
     return t
 
 
 # Functions to find avg dist from leaves to a nodes parent (for calculation of RED)
 class Dist(object):
     @staticmethod
-<<<<<<< HEAD
     def avg_dist_to_this_node(node):
         """
         get avg distance from leaves to this node's parent
         """
         return Dist.avg(Dist.get_list_distances_of_this_nodes_leaves_to_node(node))
-=======
-    def avg_dist_to_this_nodes_parent(node):
-        """
-        get avg distance from leaves to this node's parent
-        """
-        return Dist.avg(Dist.get_list_distances_of_this_nodes_leaves_to_nodes_parent(node))
->>>>>>> 41be936a
 
     @staticmethod
     def avg(l: List[float]):
         """
         averages list of numbers
         """
-<<<<<<< HEAD
         if len(l) == 0:
             return None
         else:
@@ -120,17 +102,7 @@
         from this node, get list of distances from child leaves
         """
         distances = []
-=======
-        return sum(l)/len(l)
-
-    @staticmethod
-    def get_list_distances_of_this_nodes_leaves_to_nodes_parent(node):
-        """
-        from this node, get list of distances from child leaves
-        """
-        l = []
-        parent_node = node.up
->>>>>>> 41be936a
+
         for n in node.get_leaves():
             if n._pass:
                 distances.append(n.get_distance(node))
@@ -151,7 +123,6 @@
     def assign_pass(t, keyword_parameters):
         for leaf in t:
             if 'remove_strings' in keyword_parameters:
-<<<<<<< HEAD
                 for word in keyword_parameters['remove_strings']:
                     if leaf in LCA.list_leaves_at_rank(t, word, 10):
                         leaf.add_features(_pass=False)
@@ -161,22 +132,6 @@
                 if LCA.lineage_length(leaf.lineage) < min_lin_depth:
                         leaf.add_features(_pass=False)
                         print("removed = " + str(leaf.lineage))
-=======
-                if 'r0leaves' in keyword_parameters['remove_strings']:
-                    if LCA.lineage_length(leaf.lineage) == 0:
-                        leaf.add_features(_pass=False)
-                if 'r1leaves' in keyword_parameters['remove_strings']:
-                    if LCA.lineage_length(leaf.lineage) == 1:
-                        leaf.add_features(_pass=False)
-                        print("removed = " + str(leaf.lineage))
-            if "min_lin_depth" in keyword_parameters and keyword_parameters["min_lin_depth"] > 0:
-                min_lin_depth = keyword_parameters["min_lin_depth"]
-                if LCA.lineage_length(leaf.lineage) <= min_lin_depth:
-                    for word in keyword_parameters['remove_strings']:
-                        if leaf in LCA.list_leaves_at_rank(t, word, min_lin_depth):
-                            leaf.add_features(_pass=False)
-                            print("removed = " + str(leaf.lineage))
->>>>>>> 41be936a
         return 0
 
     @staticmethod
@@ -210,11 +165,7 @@
         """
         assesses rank [1:8] where 1 is the domain/kingdom, 2 is the phylum... 7 being species
         """
-<<<<<<< HEAD
         if lineage_list is None:
-=======
-        if lineage_list is None or lineage_list == [] or lineage_list == 'None':  # Is the last condition necessary?
->>>>>>> 41be936a
             return 0
         else:
             d = 0
@@ -224,7 +175,6 @@
             return d
 
     @staticmethod
-<<<<<<< HEAD
     def get_commons_from_mult_lists(l: list):
         """
         returns a list of common elements from multiple strings
@@ -232,13 +182,6 @@
         if l is None:
             return []
         elif type(l) is list and len(l) > 0:
-=======
-    def get_commons_from_mult_lists(l):
-        """
-        returns a list of common elements from multiple strings
-        """
-        if l != [] or l is None:
->>>>>>> 41be936a
             c = l[0]
             for num in range(1, (len(l))):
                 c = LCA.get_commons_from_2_list(c, l[num])
@@ -266,10 +209,6 @@
         for node in t.iter_descendants('preorder'):
             if not node.is_leaf():
                 RED.label_red(node)
-<<<<<<< HEAD
-=======
-                # print(node, node.red)
->>>>>>> 41be936a
             elif node.is_leaf():
                 node.add_features(red=1)
         return t
@@ -282,7 +221,6 @@
     @staticmethod
     def get_red(node):
         """gets the RED value associated with this node given parent has RED value"""
-<<<<<<< HEAD
         if Dist.avg_dist_to_this_node(node) is None:
             return None
         else:
@@ -294,10 +232,6 @@
             else:
                 red = x
             return red
-=======
-        red = node.up.red + (node.get_distance(node.up)/Dist.avg_dist_to_this_nodes_parent(node))*(1 - node.up.red)
-        return red
->>>>>>> 41be936a
 
     @staticmethod
     def avg_red(t, rank):
@@ -395,10 +329,6 @@
             return list(noo_a)
     except IndexError:
         return []
-
-<<<<<<< HEAD
-
-
 
 
 def list_nodes_of_rank(t, rank):
@@ -562,18 +492,7 @@
     for node in inliers:
         reds.append(inliers[node].red)
         ranks.append(inliers[node].rank)
-=======
-# Graphing red vs rank
-def graph_red_vs_rank(t):
-    """returns red vs rank graphic with median values at each rank and the correlation coefficient"""
-    reds = []
-    ranks = []
-    for node in t.iter_descendants():
-        if node.red < 1:
-            if node.rank is not None:
-                reds.append(node.red)
-                ranks.append(node.rank)
->>>>>>> 41be936a
+
     plt.xlabel('RED')
     plt.ylabel('Rank')
     plt.title('RED Assignment')
@@ -599,13 +518,11 @@
     parser.add_argument('-t', '--tree',
                         type=str, metavar='tree.txt', required=True,
                         help="Tree file of interest, in Newick format")
-<<<<<<< HEAD
+
     parser.add_argument('-m', '--model',
                         type=str, metavar='', required=False, default="linear",
                         choices=["linear", "logistic", "random_forest"],
                         help="Model to fit to the RED distances across taxonomic ranks [ DEFAULT = linear ]")
-=======
->>>>>>> 41be936a
     parser.add_argument('-r', '--remove',
                         type=str, metavar='', required=False, nargs='+', default="",
                         help="Remove lineages containing specific strings "
@@ -621,16 +538,9 @@
 if __name__ == '__main__':
     args = get_arguments()
     t = open_tree_file(args.tax_ids, args.tree)
-<<<<<<< HEAD
     Map.class_all_nodes(t,
                         min_lin_depth=args.lineage_len,
                         remove_strings=args.remove)
     RED.apply_all(t)
-=======
-    RED.apply_all(t)
-    Map.class_all_nodes(t,
-                        min_lin_depth=args.lineage_len,
-                        remove_strings=args.remove)
->>>>>>> 41be936a
     Map.label_nodes(t)
     graph_red_vs_rank(t, args.model)